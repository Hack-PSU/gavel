{% extends "layout.html" %}
{% block title %}Vote{% endblock %}
{% block content %}
<div class="item">
  <div class="banner-tight" id="previous-header">
    <h1>Previous</h1>
  </div>
  <div id="previous-body">
    {% with item=prev %}
    {% include "_item.html" %}
    {% endwith %}
  </div>
</div>
<div class="item">
  <div class="banner-tight" id="current-header">
    <h1>Current</h1>
  </div>
  <div id="current-body">
    {% with item=next %}
    {% include "_item.html" %}
    {% endwith %}
  </div>
</div>

<div class="item">
  <div class="banner" id="vote-header">
    <h1>Vote</h1>
  </div>

  <div class="info">
    {% include "timer.html" %}
    <form action="{{ url_for('vote') }}" method="post">
      <p class="center">Which one is better?</p>
<<<<<<< HEAD
      {% include "info.html" %}
      {% include "timer.html" %}
=======
>>>>>>> 322db7eb
      <div id="vote-previous" class="radio-button button-left">
        <input type="radio" name="action" id="vote-previous-radio" value="Previous">
        <label for="vote-previous-radio">Previous</label>
      </div>

      <div id="vote-current" class="radio-button button-right">
        <input type="radio" name="action" id="vote-current-radio" value="Current">
        <label for="vote-current-radio">Current</label>
      </div>

      <div id="vote-skip" class="radio-button button-full button-gap">
        <input type="radio" name="action" id="vote-skip-radio" value="Skip" checked>
        <label for="vote-skip-radio">Skip</label>
      </div>

      <div id="skip-reason-container" style="margin-top: 1rem;">
        <label for="skip-reason" style="display: block; margin-bottom: 0.5rem; font-weight: 600;">
          Skip Reason <span style="color: #d00;">*</span>
        </label>
        <select
          name="skip_reason"
          id="skip-reason"
          required
          style="width: 100%; padding: 0.75rem; border: 1px solid #e4e4e4; border-radius: 4px; font-family: inherit; background: white;"
        >
          <option value="">Select a reason...</option>
          <option value="cannot_find">Cannot find project</option>
          <option value="conflict_of_interest">Conflict of interest</option>
          <option value="insufficient_info">Insufficient information</option>
          <option value="technical_issues">Technical issues</option>
          <option value="other">Other</option>
        </select>
      </div>

      <div style="margin-top: 1.5rem;">
        <label for="notes" style="display: block; margin-bottom: 0.5rem; font-weight: 600;">Notes (Optional)</label>
        <textarea
          name="notes"
          id="notes"
          rows="4"
          placeholder="Add any notes about the current project"
          style="width: 100%; padding: 0.75rem; border: 1px solid #e4e4e4; border-radius: 4px; font-family: inherit; resize: vertical;"
        ></textarea>
      </div>
      <input type="submit" name="action" value="Submit" id="vote-submit" class="button-full button-gap">
      <input type="hidden" name="prev_id" value="{{ prev.id }}">
      <input type="hidden" name="next_id" value="{{ next.id }}">
      <input type="hidden" name="_csrf_token" value="{{ csrf_token() }}">
    </form>
    <script src="{{ url_for('static', filename='js/timer.js') }}"></script>
    <script src="{{ url_for('static', filename='js/smart-button-toggle.js') }}"></script>
<<<<<<< HEAD
    <script src="{{ url_for('static', filename='js/info.js') }}"></script>
=======

    <script>
      // Skip reason validation
      const skipReasonContainer = document.getElementById('skip-reason-container');
      const skipReasonSelect = document.getElementById('skip-reason');
      const skipRadio = document.getElementById('vote-skip-radio');
      const previousRadio = document.getElementById('vote-previous-radio');
      const currentRadio = document.getElementById('vote-current-radio');
      const form = document.querySelector('form');

      // Initially hide skip reason if not selecting skip
      function updateSkipReasonVisibility() {
        if (skipRadio.checked) {
          skipReasonContainer.style.display = 'block';
          skipReasonSelect.required = true;
        } else {
          skipReasonContainer.style.display = 'none';
          skipReasonSelect.required = false;
        }
      }

      // Listen for changes to action radio buttons
      skipRadio.addEventListener('change', updateSkipReasonVisibility);
      previousRadio.addEventListener('change', updateSkipReasonVisibility);
      currentRadio.addEventListener('change', updateSkipReasonVisibility);

      // Form validation
      form.addEventListener('submit', function(e) {
        if (skipRadio.checked && !skipReasonSelect.value) {
          e.preventDefault();
          alert('Please select a reason for skipping.');
          skipReasonSelect.focus();
          return false;
        }
      });

      // Initialize visibility
      updateSkipReasonVisibility();

      // Check if judging has been closed and smoothly transition to closed page
      async function checkClosedStatus() {
        try {
          const res = await fetch('/api/status');
          if (!res.ok) return;
          const data = await res.json();
          if (data.closed) {
            await showClosedPage();
          }
        } catch (err) {
          console.error("Error checking closed status:", err);
        }
      }

      async function showClosedPage() {
        try {
          const res = await fetch('/');
          if (!res.ok) return;
          const html = await res.text();

          const parser = new DOMParser();
          const doc = parser.parseFromString(html, 'text/html');
          const newBody = doc.querySelector('body');

          if (newBody) {
            document.body.innerHTML = newBody.innerHTML;
            // Re-run any scripts in the new content
            const scripts = document.querySelectorAll('script');
            scripts.forEach(script => {
              if (script.textContent) {
                const newScript = document.createElement('script');
                newScript.textContent = script.textContent;
                script.parentNode.replaceChild(newScript, script);
              }
            });
          }
        } catch (err) {
          console.error("Error loading closed page:", err);
          window.location.reload();
        }
      }

      // Check every 5 seconds
      setInterval(checkClosedStatus, 5000);
    </script>
>>>>>>> 322db7eb
  </div>
</div>
{% endblock %}<|MERGE_RESOLUTION|>--- conflicted
+++ resolved
@@ -31,11 +31,7 @@
     {% include "timer.html" %}
     <form action="{{ url_for('vote') }}" method="post">
       <p class="center">Which one is better?</p>
-<<<<<<< HEAD
       {% include "info.html" %}
-      {% include "timer.html" %}
-=======
->>>>>>> 322db7eb
       <div id="vote-previous" class="radio-button button-left">
         <input type="radio" name="action" id="vote-previous-radio" value="Previous">
         <label for="vote-previous-radio">Previous</label>
@@ -87,9 +83,7 @@
     </form>
     <script src="{{ url_for('static', filename='js/timer.js') }}"></script>
     <script src="{{ url_for('static', filename='js/smart-button-toggle.js') }}"></script>
-<<<<<<< HEAD
     <script src="{{ url_for('static', filename='js/info.js') }}"></script>
-=======
 
     <script>
       // Skip reason validation
@@ -174,7 +168,6 @@
       // Check every 5 seconds
       setInterval(checkClosedStatus, 5000);
     </script>
->>>>>>> 322db7eb
   </div>
 </div>
 {% endblock %}