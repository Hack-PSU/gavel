--- conflicted
+++ resolved
@@ -55,7 +55,6 @@
     </form>
 
     <script src="{{ url_for('static', filename='js/smart-button-toggle.js') }}"></script>
-<<<<<<< HEAD
 
     <script>
       // Skip reason validation
@@ -138,9 +137,7 @@
       // Check every 5 seconds
       setInterval(checkClosedStatus, 5000);
     </script>
-=======
     <script src="{{ url_for('static', filename='js/timer.js') }}"></script>
->>>>>>> 985bb0ae
   </div>
 </div>
 {% endblock %}